#######################################################################
### .git-ci/gitlab-iem.yml for Pd externals: v1.2
###
### this can be used for any external with a build system like:
### - 'make' builds the external
### - 'make install' installs the external to be used by Pd
### the following make variables must be honoured:
### - extension: filename extension for externals
### - DESTDIR: base directory for 'make install'
### - pkglibdir: directory to put externals into (relative to DESTDIR)
###
### one well known build-system that can be used straight away is
### "pd-lib-builder" -> https://github.com/pure-data/pd-lib-builder/
#######################################################################

variables:
  PDVERSION: 0.49-0
  VST2DIR: /tmp/vst2sdk
  SC_PATH: /tmp/supercollider
  PDLIBNAME: "${CI_PROJECT_NAME}~"

#######################################################################
### configuration templates (to be used for snapshot and release builds)
.build:snapshot: &snapshot
  except:
    - tags
  artifacts: &snapshot_artifacts
    name: ${CI_PROJECT_NAME}_${CI_COMMIT_REF_NAME}_${CI_JOB_NAME%_*}
    paths:
      - "${PDLIBNAME}"
    expire_in: 1 week

.build:release: &release
  only:
    - tags
  artifacts: &release_artifacts
    name: ${CI_PROJECT_NAME}_${CI_COMMIT_REF_NAME}_${CI_JOB_NAME%_*}
    paths:
      - "${PDLIBNAME}"

.build:linux: &build_linux
  image: gcc
  stage: build
  before_script:
    - apt-get update && apt-get install -y --no-install-recommends make cmake puredata-dev puredata
    - export PD=/usr/bin/pd
    - .git-ci/get_vst.sh "${VST2DIR}"
    - git clone https://github.com/supercollider/supercollider.git "${SC_PATH}"
<<<<<<< HEAD
    - cmake -H. -Bbuild -DSC_PATH="${SC_PATH}" -DVST2DIR="${VST2DIR}" -DSUPERNOVA=1
=======
    - cmake -Hsc -Bsc/build -DSC_PATH="${SC_PATH}" -DVST2DIR="${VST2DIR}"
>>>>>>> 246cddba
  script:
    - make -C pd VST2DIR="${VST2DIR}"
    - make -C pd install DESTDIR=$(pwd) pkglibdir=/
    - make -C sc/build VERBOSE=1

.build:macos: &build_macos
  tags:
     - osx
  stage: build
  before_script:
    - wget -q -O Pd.tgz http://msp.ucsd.edu/Software/pd-${PDVERSION}.mac.tar.gz
    - rm -rf /Applications/Pd*.app/
    - tar xvf Pd.tgz -C /Applications/
    - rm -f Pd.tgz
    - export PD=$(find /Applications/Pd*.app/Contents/Resources/bin/ type f -name pd -print -quit)
    - .git-ci/get_vst.sh "${VST2DIR}"
    - git clone https://github.com/supercollider/supercollider.git "${SC_PATH}"
<<<<<<< HEAD
    - cmake -H. -Bbuild -DSC_PATH="${SC_PATH}" -DVST2DIR="${VST2DIR}" -DSUPERNOVA=1
=======
    - cmake -Hsc -Bsc/build -DSC_PATH="${SC_PATH}" -DVST2DIR="${VST2DIR}"
>>>>>>> 246cddba
  script:
    - make -C pd VST2DIR="${VST2DIR}"
    - make -C pd install DESTDIR=$(pwd) pkglibdir=/
    - make -C sc/build VERBOSE=1

.build:w32: &build_w32
  stage: build
  tags:
    - windows
  variables:
    IEMCI_CONFIGURATIONS: mingw32
  before_script:
    - pacman --noconfirm -S cmake
    - wget -q -O Pd.zip http://msp.ucsd.edu/Software/pd-${PDVERSION}-i386.msw.zip
    - rm -rf "${PROGRAMFILESX86}/pd"; mkdir -p "${PROGRAMFILESX86}/pd"
    - unzip -q Pd.zip -d "${PROGRAMFILESX86}/pd"
    - mv -v "${PROGRAMFILESX86}/pd"/*/* "${PROGRAMFILESX86}/pd"
    - export PD="${PROGRAMFILESX86}/pd/bin/pd.com"
    - .git-ci/get_vst.sh "${VST2DIR}"
    - git clone https://github.com/supercollider/supercollider.git "${SC_PATH}"
<<<<<<< HEAD
    - cmake -H. -Bbuild -DSC_PATH="${SC_PATH}" -DVST2DIR="${VST2DIR}" -DSUPERNOVA=1
=======
    - cmake -Hsc -Bsc/build -DSC_PATH="${SC_PATH}" -DVST2DIR="${VST2DIR}"
>>>>>>> 246cddba
  script:
    - make -C pd VST2DIR="${VST2DIR}"
    - make -C pd install DESTDIR=$(pwd) pkglibdir=/
    - make -C sc/build VERBOSE=1

.build:w64: &build_w64
  stage: build
  tags:
    - windows
  variables:
    IEMCI_CONFIGURATIONS: mingw64
  before_script:
    - pacman --noconfirm -S cmake
    - wget -q -O Pd.zip http://msp.ucsd.edu/Software/pd-${PDVERSION}.msw.zip
    - rm -rf "${PROGRAMFILES}/pd"; mkdir -p "${PROGRAMFILES}/pd"
    - unzip -q Pd.zip -d "${PROGRAMFILES}/pd"
    - mv -v "${PROGRAMFILES}/pd"/*/* "${PROGRAMFILES}/pd"
    - export PD="${PROGRAMFILES}/pd/bin/pd.com"
    - .git-ci/get_vst.sh "${VST2DIR}"
    - git clone https://github.com/supercollider/supercollider.git "${SC_PATH}"
<<<<<<< HEAD
    - cmake -H. -Bbuild -DSC_PATH="${SC_PATH}" -DVST2DIR="${VST2DIR}" -DSUPERNOVA=1
=======
    - cmake -Hsc -Bsc/build -DSC_PATH="${SC_PATH}" -DVST2DIR="${VST2DIR}"
>>>>>>> 246cddba
  script:
    - make -C pd extension=m_amd64 VST2DIR="${VST2DIR}"
    - make -C pd install extension=m_amd64 DESTDIR=$(pwd) pkglibdir=/
    - make -C sc/build VERBOSE=1

#######################################################################
### the actual jobs: (linux,macos,windows)*(release,snapshot)

Linux:
  <<: *build_linux
  <<: *release
Darwin:
  <<: *build_macos
  <<: *release
w32:
  <<: *build_w32
  <<: *release
w64:
  <<: *build_w64
  <<: *release


Linux_snapshot:
  <<: *build_linux
  <<: *snapshot
Darwin_snapshot:
  <<: *build_macos
  <<: *snapshot
w32_snapshot:
  <<: *build_w32
  <<: *snapshot
w64_snapshot:
  <<: *build_w64
  <<: *snapshot

#######################################################################
### create deken packages and (optionally) upload them
deken:
  stage: deploy
  image: debian:buster
  only:
    - tags
  variables:
    DEKEN_ROOT: "yes"
  before_script:
    - apt-get update && apt-get --no-install-recommends -y install deken git
  script:
    - chmod -R go-w .
    - git archive --format=tar --prefix=tmp/${PDLIBNAME}/ HEAD | tar xf -
    - deken package --version="${CI_COMMIT_TAG#v}" "tmp/${PDLIBNAME}"
    - deken package --version="${CI_COMMIT_TAG#v}" "${PDLIBNAME}"
    - test -z "${DEKEN_USERNAME}" || test -z "${DEKEN_PASSWORD}" || deken upload --no-source-error ./*.dek<|MERGE_RESOLUTION|>--- conflicted
+++ resolved
@@ -46,11 +46,7 @@
     - export PD=/usr/bin/pd
     - .git-ci/get_vst.sh "${VST2DIR}"
     - git clone https://github.com/supercollider/supercollider.git "${SC_PATH}"
-<<<<<<< HEAD
-    - cmake -H. -Bbuild -DSC_PATH="${SC_PATH}" -DVST2DIR="${VST2DIR}" -DSUPERNOVA=1
-=======
     - cmake -Hsc -Bsc/build -DSC_PATH="${SC_PATH}" -DVST2DIR="${VST2DIR}"
->>>>>>> 246cddba
   script:
     - make -C pd VST2DIR="${VST2DIR}"
     - make -C pd install DESTDIR=$(pwd) pkglibdir=/
@@ -68,11 +64,7 @@
     - export PD=$(find /Applications/Pd*.app/Contents/Resources/bin/ type f -name pd -print -quit)
     - .git-ci/get_vst.sh "${VST2DIR}"
     - git clone https://github.com/supercollider/supercollider.git "${SC_PATH}"
-<<<<<<< HEAD
-    - cmake -H. -Bbuild -DSC_PATH="${SC_PATH}" -DVST2DIR="${VST2DIR}" -DSUPERNOVA=1
-=======
     - cmake -Hsc -Bsc/build -DSC_PATH="${SC_PATH}" -DVST2DIR="${VST2DIR}"
->>>>>>> 246cddba
   script:
     - make -C pd VST2DIR="${VST2DIR}"
     - make -C pd install DESTDIR=$(pwd) pkglibdir=/
@@ -93,11 +85,7 @@
     - export PD="${PROGRAMFILESX86}/pd/bin/pd.com"
     - .git-ci/get_vst.sh "${VST2DIR}"
     - git clone https://github.com/supercollider/supercollider.git "${SC_PATH}"
-<<<<<<< HEAD
-    - cmake -H. -Bbuild -DSC_PATH="${SC_PATH}" -DVST2DIR="${VST2DIR}" -DSUPERNOVA=1
-=======
     - cmake -Hsc -Bsc/build -DSC_PATH="${SC_PATH}" -DVST2DIR="${VST2DIR}"
->>>>>>> 246cddba
   script:
     - make -C pd VST2DIR="${VST2DIR}"
     - make -C pd install DESTDIR=$(pwd) pkglibdir=/
@@ -118,11 +106,7 @@
     - export PD="${PROGRAMFILES}/pd/bin/pd.com"
     - .git-ci/get_vst.sh "${VST2DIR}"
     - git clone https://github.com/supercollider/supercollider.git "${SC_PATH}"
-<<<<<<< HEAD
-    - cmake -H. -Bbuild -DSC_PATH="${SC_PATH}" -DVST2DIR="${VST2DIR}" -DSUPERNOVA=1
-=======
     - cmake -Hsc -Bsc/build -DSC_PATH="${SC_PATH}" -DVST2DIR="${VST2DIR}"
->>>>>>> 246cddba
   script:
     - make -C pd extension=m_amd64 VST2DIR="${VST2DIR}"
     - make -C pd install extension=m_amd64 DESTDIR=$(pwd) pkglibdir=/
