#pragma once

#include <string>

class IVSTWindow {
 public:
    virtual ~IVSTWindow() {}

    virtual void* getHandle() = 0; // get system-specific handle to the window

    virtual void setGeometry(int left, int top, int right, int bottom) = 0;

    virtual void show() = 0;
    virtual void hide() = 0;
    virtual void minimize() = 0;
    virtual void restore() = 0; // un-minimize
    virtual void bringToTop() = 0;
<<<<<<< HEAD
=======

    virtual bool isRunning() const = 0; // message loop still running?
 protected:
    virtual void run() = 0; // start the message loop
>>>>>>> d8218b75
};

class IVSTPlugin {
 public:
    virtual ~IVSTPlugin(){}
    virtual std::string getPluginName() const = 0;
    virtual int getPluginVersion() const = 0;

    virtual void process(float **inputs, float **outputs, int nsamples) = 0;
    virtual void processDouble(double **inputs, double **outputs, int nsamples) = 0;
    virtual bool hasSinglePrecision() const = 0;
    virtual bool hasDoublePrecision() const = 0;
    virtual void pause() = 0;
    virtual void resume() = 0;
    virtual void setSampleRate(float sr) = 0;
    virtual void setBlockSize(int n) = 0;
    virtual int getNumInputs() const = 0;
    virtual int getNumOutputs() const = 0;

    virtual void setParameter(int index, float value) = 0;
    virtual float getParameter(int index) const = 0;
    virtual std::string getParameterName(int index) const = 0;
    virtual std::string getParameterLabel(int index) const = 0;
    virtual std::string getParameterDisplay(int index) const = 0;
    virtual int getNumParameters() const = 0;

    virtual void setProgram(int index) = 0;
    virtual void setProgramName(const std::string& name) = 0;
    virtual int getProgram() = 0;
    virtual std::string getProgramName() const = 0;
    virtual std::string getProgramNameIndexed(int index) const = 0;
    virtual int getNumPrograms() const = 0;

    virtual bool hasEditor() const = 0;
    virtual void openEditor(void *window) = 0;
    virtual void closeEditor() = 0;
    virtual void getEditorRect(int &left, int &top, int &right, int &bottom) const = 0;

    virtual void createWindow() = 0;
    virtual void destroyWindow() = 0;
    virtual IVSTWindow *getWindow() = 0;
};

// expects a path to the actual plugin file (e.g. "myplugin.dll" on Windows,
// "myplugin.so" on Linux, "myplugin.vst/Contents/MacOS/myplugin" on Apple).
// use 'makeVSTPluginFilePath' for a cross platform solution
IVSTPlugin* loadVSTPlugin(const std::string& path);

void freeVSTPlugin(IVSTPlugin* plugin);

// check the path and append platform specific extensions (if needed)
std::string makeVSTPluginFilePath(const std::string& path);<|MERGE_RESOLUTION|>--- conflicted
+++ resolved
@@ -15,13 +15,6 @@
     virtual void minimize() = 0;
     virtual void restore() = 0; // un-minimize
     virtual void bringToTop() = 0;
-<<<<<<< HEAD
-=======
-
-    virtual bool isRunning() const = 0; // message loop still running?
- protected:
-    virtual void run() = 0; // start the message loop
->>>>>>> d8218b75
 };
 
 class IVSTPlugin {
