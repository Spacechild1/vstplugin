--- conflicted
+++ resolved
@@ -121,19 +121,5 @@
 void VSTWindowX11::bringToTop(){
 	minimize();
 	restore();
-<<<<<<< HEAD
-    std::cout << "VSTWindowX11::bringToTop" << std::endl;
-=======
     LOG_DEBUG("VSTWindowX11::bringToTop");
-}
-
-namespace VSTWindowFactory {
-    IVSTWindow* createX11(void *context) {
-		if (context){
-			return new VSTWindowX11((Display *)context);
-		} else {
-			return nullptr;
-		}
-    }
->>>>>>> e3d345ab
 }