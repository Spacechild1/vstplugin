--- conflicted
+++ resolved
@@ -20,17 +20,7 @@
     void minimize() override;
     void restore() override;
     void bringToTop() override;
-<<<<<<< HEAD
-private:
-=======
-
-    bool isRunning() const override {
-        return bRunning_.load();
-    }
- protected:
-    void run() override;
  private:
->>>>>>> d8218b75
     HWND hwnd_{nullptr};
     IVSTPlugin *plugin_{nullptr};
 };